--- conflicted
+++ resolved
@@ -31,17 +31,14 @@
     })
 })
 
-<<<<<<< HEAD
-
 window.API.onSelfLoad((_event, ourUser) => {
     // ourUser = Same result as await window.API.getUserById(userId);
 })
-=======
+
 // Friend Element Builder 
 function generateFriendSegment(username, image) {
     return;
 }
->>>>>>> 3d85564f
 
 window.API.onFriendsUpdates((_event, updatedFriends) => {
     // Array of:
