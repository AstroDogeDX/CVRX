--- conflicted
+++ resolved
@@ -665,8 +665,13 @@
     const userCountNode = document.querySelector('.home-activity--user-count');
     // usersOnline: { overall: 47, public: 14, notConnected: 9, other: 24 }
     const usersOnline = userStats.usersOnline;
-<<<<<<< HEAD
-    userCountNode.textContent = `Public: ${usersOnline.public} | Private: ${usersOnline.other} | Offline Instance: ${usersOnline.notConnected}`;
+    userCountNode.textContent = `Online Users: ${usersOnline.overall}`;
+    userCountNode.addEventListener('mouseenter', () => {
+        userCountNode.textContent = `Public: ${usersOnline.public} | Private: ${usersOnline.other} | Offline Instance: ${usersOnline.notConnected}`;
+    });
+    userCountNode.addEventListener('mouseleave', () => {
+        userCountNode.textContent = `Online Users: ${usersOnline.overall}`;
+    });
 });
 
 
@@ -751,13 +756,3 @@
 
     propDisplayNode.replaceChildren(...newNodes);
 });
-=======
-    userCountNode.textContent = `Online Users: ${usersOnline.overall}`;
-    userCountNode.addEventListener('mouseenter', () => {
-        userCountNode.textContent = `Public: ${usersOnline.public} | Private: ${usersOnline.other} | Offline Instance: ${usersOnline.notConnected}`;
-    });
-    userCountNode.addEventListener('mouseleave', () => {
-        userCountNode.textContent = `Online Users: ${usersOnline.overall}`;
-    });
-});
->>>>>>> e11b7da6
